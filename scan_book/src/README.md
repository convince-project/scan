# Introduction

SCAN (StatistiCal ANalyzer) is a statistical model checker
designed to verify large concurrent systems
for which standard verification techniques do not scale.

SCAN is currently under developement at DIBRIS, University of Genoa (UniGe)
in the context of the [CONVINCE project](https://convince-project.eu/).

<<<<<<< HEAD
<a href="convince-project.github.io/scan/crates/scan/index.html">API docs for the library crates.</a>
=======
<a href="crates/scan/index.html">API docs for the library crates.</a>
>>>>>>> 30de444b
<|MERGE_RESOLUTION|>--- conflicted
+++ resolved
@@ -7,8 +7,4 @@
 SCAN is currently under developement at DIBRIS, University of Genoa (UniGe)
 in the context of the [CONVINCE project](https://convince-project.eu/).
 
-<<<<<<< HEAD
-<a href="convince-project.github.io/scan/crates/scan/index.html">API docs for the library crates.</a>
-=======
-<a href="crates/scan/index.html">API docs for the library crates.</a>
->>>>>>> 30de444b
+<a href="crates/scan/index.html">API docs for the library crates.</a>