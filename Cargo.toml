[package]
name = "scan"
version = "0.1.0"
edition = "2021"

[profile.release]
lto = "fat"
codegen-units = 1
panic = "abort"

# See more keys and their definitions at https://doc.rust-lang.org/cargo/reference/manifest.html
[workspace]
members = ["scan_core", "scan_fmt_xml", "scan_fmt_jani"]

[workspace.dependencies]
anyhow = "1.0.95"
log = "0.4.25"

[dependencies]
anyhow = { workspace = true }
scan_fmt_xml = { version = "0.1.0", path = "scan_fmt_xml" }
<<<<<<< HEAD
clap = { version = "4.5.27", features = ["derive"] }
env_logger = "0.11.6"
=======
scan_fmt_jani = { version = "0.1.0", path = "scan_fmt_jani" }
clap = { version = "4.4.14", features = ["derive"] }
env_logger = "0.11.0"
>>>>>>> 2e1cb319
log = { workspace = true }
indicatif = { version = "0.17.11", features = ["improved_unicode"] }
csv = "1.3.1"
flate2 = "1.0.35"<|MERGE_RESOLUTION|>--- conflicted
+++ resolved
@@ -19,14 +19,9 @@
 [dependencies]
 anyhow = { workspace = true }
 scan_fmt_xml = { version = "0.1.0", path = "scan_fmt_xml" }
-<<<<<<< HEAD
+scan_fmt_jani = { version = "0.1.0", path = "scan_fmt_jani" }
 clap = { version = "4.5.27", features = ["derive"] }
 env_logger = "0.11.6"
-=======
-scan_fmt_jani = { version = "0.1.0", path = "scan_fmt_jani" }
-clap = { version = "4.4.14", features = ["derive"] }
-env_logger = "0.11.0"
->>>>>>> 2e1cb319
 log = { workspace = true }
 indicatif = { version = "0.17.11", features = ["improved_unicode"] }
 csv = "1.3.1"
