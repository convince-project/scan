//! Parser and model builder for SCAN's CONVINCE-XML specification format.

mod builder;
mod parser;
mod print_trace;

use std::path::Path;

pub use builder::ScxmlModel;
use log::info;
pub use print_trace::TracePrinter;
use rand::rngs::SmallRng;
pub use scan_core;
use scan_core::{CsModelDef, PmtlOracle, ScanDef, channel_system::Event};

pub type ScxmlScan = ScanDef<Event, CsModelDef<SmallRng>, PmtlOracle>;

<<<<<<< HEAD
pub fn load(path: &Path, properties: &[String]) -> anyhow::Result<(ScxmlScan, ScxmlModel)> {
=======
pub type ScxmlScan = Scan<Event, CsModel<SmallRng>, PmtlOracle>;
pub fn load(
    path: &Path,
    properties: &[String],
    all_properties: bool,
) -> anyhow::Result<(ScxmlScan, ScxmlModel)> {
>>>>>>> de81dfb8
    let time = std::time::Instant::now();
    info!(target: "parser", "parse SCXML model");
    let parser = parser::Parser::parse(path)?;
    info!("parsing model completed in {:?}", time.elapsed());

    let time = std::time::Instant::now();
    info!(target: "build", "building SCXML model");
    let (cs, oracle, model) = builder::ModelBuilder::build(parser, properties, all_properties)?;
    info!("building model completed in {:?}", time.elapsed());
    let scan = ScanDef::new(cs, oracle);
    Ok((scan, model))
}<|MERGE_RESOLUTION|>--- conflicted
+++ resolved
@@ -15,16 +15,11 @@
 
 pub type ScxmlScan = ScanDef<Event, CsModelDef<SmallRng>, PmtlOracle>;
 
-<<<<<<< HEAD
-pub fn load(path: &Path, properties: &[String]) -> anyhow::Result<(ScxmlScan, ScxmlModel)> {
-=======
-pub type ScxmlScan = Scan<Event, CsModel<SmallRng>, PmtlOracle>;
 pub fn load(
     path: &Path,
     properties: &[String],
     all_properties: bool,
 ) -> anyhow::Result<(ScxmlScan, ScxmlModel)> {
->>>>>>> de81dfb8
     let time = std::time::Instant::now();
     info!(target: "parser", "parse SCXML model");
     let parser = parser::Parser::parse(path)?;
